using System.Collections.Frozen;
using System.Diagnostics;
using System.Diagnostics.CodeAnalysis;
using Backdash.Core;
using Backdash.Network;
using Backdash.Network.Client;
using Backdash.Network.Messages;
using Backdash.Network.Protocol;
using Backdash.Options;
using Backdash.Serialization;
using Backdash.Synchronizing.Input;
using Backdash.Synchronizing.Input.Confirmed;
using Backdash.Synchronizing.Random;
using Backdash.Synchronizing.State;
using GnsSharp;

namespace Backdash.Backends;

sealed class SpectatorSession<TInput> :
    INetcodeSession<TInput>,
    IProtocolNetworkEventHandler,
    IProtocolInputEventPublisher<ConfirmedInputs<TInput>>
    where TInput : unmanaged
{
    readonly Logger logger;
    readonly IProtocolPeerClient udp;
    readonly SteamEndPoint hostEndpoint;
    readonly NetcodeOptions options;
    readonly IBackgroundJobManager backgroundJobManager;
    readonly ConnectionsState localConnections = new(0);
    readonly GameInput<ConfirmedInputs<TInput>>[] inputs;
    readonly PeerConnection<ConfirmedInputs<TInput>> host;
    readonly FrozenSet<PlayerHandle> fakePlayers;
    readonly IDeterministicRandom<TInput> random;

    FnSteamNetworkingMessagesSessionRequest? steamNetMsgsSessionRequest;

    INetcodeSessionHandler callbacks;
    bool isSynchronizing;
    Task backgroundJobTask = Task.CompletedTask;
    bool disposed;
    long lastReceivedInputTime;
    SynchronizedInput<TInput>[] syncInputBuffer = [];
    TInput[] inputBuffer = [];
    bool closed;
    readonly IStateStore stateStore;
    readonly IChecksumProvider checksumProvider;
    readonly Endianness endianness;

    public int FixedFrameRate { get; }

    public SpectatorSession(
        SpectatorOptions spectatorOptions,
        NetcodeOptions options,
        SessionServices<TInput> services
    )
    {
        ArgumentNullException.ThrowIfNull(services);
        ArgumentNullException.ThrowIfNull(options);
        ArgumentNullException.ThrowIfNull(spectatorOptions);
<<<<<<< HEAD
=======
        ArgumentNullException.ThrowIfNull(spectatorOptions.HostAddress);
        ArgumentOutOfRangeException.ThrowIfNegativeOrZero(options.LocalPort);
        ArgumentOutOfRangeException.ThrowIfNegativeOrZero(options.FrameRate);
>>>>>>> d55b052d

        this.options = options;
        FixedFrameRate = this.options.FrameRate;
        hostEndpoint = spectatorOptions.HostEndPoint;
        backgroundJobManager = services.JobManager;
        random = services.DeterministicRandom;
        logger = services.Logger;
        stateStore = services.StateStore;
        checksumProvider = services.ChecksumProvider;
        NumberOfPlayers = options.NumberOfPlayers;
        fakePlayers = Enumerable.Range(0, options.NumberOfPlayers)
            .Select(x => new PlayerHandle(PlayerType.Remote, x)).ToFrozenSet();
        IBinarySerializer<ConfirmedInputs<TInput>> inputGroupSerializer =
            new ConfirmedInputsSerializer<TInput>(services.InputSerializer);
        PeerObserverGroup<ProtocolMessage> peerObservers = new();
        inputs = new GameInput<ConfirmedInputs<TInput>>[options.SpectatorInputBufferLength];
        callbacks = services.SessionHandler;
        endianness = options.GetStateSerializationEndianness();
        udp = services.ProtocolClientFactory.CreateProtocolClient(options.LocalPort, peerObservers);
        backgroundJobManager.Register(udp);
        var magicNumber = services.Random.MagicNumber();


        PeerConnectionFactory peerConnectionFactory = new(
            this, services.Random, logger, udp,
            options.Protocol, options.TimeSync, stateStore
        );

        ProtocolState protocolState =
            new(new(PlayerType.Remote, 0), hostEndpoint, localConnections, magicNumber);

        var inputGroupComparer = ConfirmedInputComparer<TInput>.Create(services.InputComparer);
        host = peerConnectionFactory.Create(protocolState, inputGroupSerializer, this, inputGroupComparer);
        stateStore.Initialize(options.TotalSavedFramesAllowed);
        peerObservers.Add(host.GetUdpObserver());
        isSynchronizing = true;
        host.Synchronize();
    }

    public void Dispose()
    {
        if (disposed) return;
        disposed = true;
        Close();
        udp.Dispose();
        logger.Dispose();
        backgroundJobManager.Dispose();
    }

    public void Close()
    {
        if (closed) return;
        closed = true;
        logger.Write(LogLevel.Information, "Shutting down connections");

        // Remove message session request callback
        if (steamNetMsgsSessionRequest != null)
        {
            unsafe
            {
                delegate* unmanaged[Cdecl]<SteamNetworkingMessagesSessionRequest_t*, void> nullCallback = null;
                ISteamNetworkingUtils.User!.SetGlobalCallback_MessagesSessionRequest(nullCallback);
            }

            steamNetMsgsSessionRequest = null;
        }

        // Close underlying Steam Networking Messages session
        ISteamNetworkingMessages.User?.CloseSessionWithUser(host.Address.EndPoint.Identity);

        host.Dispose();

        callbacks.OnSessionClose();
    }

    public Frame CurrentFrame { get; private set; } = Frame.Zero;
    public FrameSpan RollbackFrames => FrameSpan.Zero;
    public FrameSpan FramesBehind => FrameSpan.Zero;
    public SavedFrame GetCurrentSavedFrame() => stateStore.Last();
    public INetcodeRandom Random => random;
    public int NumberOfPlayers { get; private set; }
    public int NumberOfSpectators => 0;
    public int LocalPort => udp.BindPort;

    public ReadOnlySpan<SynchronizedInput<TInput>> CurrentSynchronizedInputs => syncInputBuffer;

    public ReadOnlySpan<TInput> CurrentInputs => inputBuffer;

    public SessionMode Mode => SessionMode.Spectator;

    public void DisconnectPlayer(in PlayerHandle player) { }
    public ResultCode AddLocalInput(in PlayerHandle player, in TInput localInput) => ResultCode.Ok;
    public IReadOnlySet<PlayerHandle> GetPlayers() => fakePlayers;
    public IReadOnlySet<PlayerHandle> GetSpectators() => FrozenSet<PlayerHandle>.Empty;

    public ResultCode AddLocalPlayer(out PlayerHandle handle)
    {
        handle = default;
        return ResultCode.NotSupported;
    }

    public ResultCode AddRemotePlayer(SteamEndPoint endpoint, out PlayerHandle handle)
    {
        handle = default;
        return ResultCode.NotSupported;
    }

#pragma warning disable S4144
    public ResultCode AddSpectator(SteamEndPoint endpoint, out PlayerHandle handle)
    {
        handle = default;
        return ResultCode.NotSupported;
    }
#pragma warning restore S4144

    public void BeginFrame()
    {
        host.Update();
        backgroundJobManager.ThrowIfError();

        if (isSynchronizing)
            return;

        if (lastReceivedInputTime > 0 &&
            Stopwatch.GetElapsedTime(lastReceivedInputTime) > options.Protocol.DisconnectTimeout)
            Close();

        if (CurrentFrame.Number == 0)
            SaveCurrentFrame();
    }

    public void AdvanceFrame()
    {
        logger.Write(LogLevel.Debug, $"[End Frame {CurrentFrame}]");

        CurrentFrame++;
        SaveCurrentFrame();
    }

    public PlayerConnectionStatus GetPlayerStatus(in PlayerHandle player) => host.Status.ToPlayerStatus();

    public bool GetNetworkStatus(in PlayerHandle player, ref PeerNetworkStats info)
    {
        host.GetNetworkStats(ref info);
        return true;
    }

    public void SetFrameDelay(PlayerHandle player, int delayInFrames) { }

    public void Start(CancellationToken stoppingToken = default)
    {
<<<<<<< HEAD
        if (ISteamNetworkingUtils.User == null)
            throw new InvalidOperationException("ISteamNetworkingUtils.User is null. Call SteamAPI.Init() or SteamAPI.InitEx() beforehand.");
        if (ISteamNetworkingMessages.User == null)
            throw new InvalidOperationException("ISteamNetworkingMessages.User is null. Call SteamAPI.Init() or SteamAPI.InitEx() beforehand.");

        // Check if there's already a MessagesSessionRequest callback registered.
        // In that case, you shouldn't overwrite it.
        unsafe
        {
            IntPtr callbackPtr;
#if BACKDASH_STEAMWORKS_64
            ulong callbackPtrSize = (ulong)sizeof(IntPtr);
#elif BACKDASH_STEAMWORKS_32
            uint callbackPtrSize = (uint)sizeof(IntPtr);
#endif
            Span<byte> callbackPtrSpan = new Span<byte>(&callbackPtr, (int)callbackPtrSize);

            var getConfigResult = ISteamNetworkingUtils.User.GetConfigValue(ESteamNetworkingConfigValue.Callback_MessagesSessionRequest, ESteamNetworkingConfigScope.Global, IntPtr.Zero, callbackPtrSpan, ref callbackPtrSize);
            Debug.Assert(getConfigResult == ESteamNetworkingGetConfigValueResult.OK || getConfigResult == ESteamNetworkingGetConfigValueResult.OKInherited, $"GetConfigValue failed with {getConfigResult}");

            if (callbackPtr != IntPtr.Zero)
                throw new InvalidOperationException("There was already MessagesSessionRequest callback registered.");
        }

        // Register MessageSessionRequest callback for this session.
        steamNetMsgsSessionRequest = (ref SteamNetworkingMessagesSessionRequest_t req) =>
        {
            // Accept the messages session if it's the host
            if (req.IdentityRemote == host.Address.EndPoint.Identity)
                ISteamNetworkingMessages.User.AcceptSessionWithUser(req.IdentityRemote);
        };
        ISteamNetworkingUtils.User.SetGlobalCallback_MessagesSessionRequest(steamNetMsgsSessionRequest);

        backgroundJobTask = backgroundJobManager.Start(stoppingToken);
        logger.Write(LogLevel.Information, $"Spectating started on host {hostEndpoint.ToString()}");
=======
        backgroundJobTask = backgroundJobManager.Start(options.UseBackgroundThread, stoppingToken);
        logger.Write(LogLevel.Information, $"Spectating started on host {hostEndpoint}");
>>>>>>> d55b052d
    }

    public async Task WaitToStop(CancellationToken stoppingToken = default)
    {
        backgroundJobManager.Stop(TimeSpan.Zero);
        await backgroundJobTask.WaitAsync(stoppingToken).ConfigureAwait(false);
    }

    [MemberNotNull(nameof(callbacks))]
    public void SetHandler(INetcodeSessionHandler handler)
    {
        ArgumentNullException.ThrowIfNull(handler);
        callbacks = handler;
    }

    public void OnNetworkEvent(in ProtocolEventInfo evt)
    {
        ref readonly var player = ref evt.Player;
        switch (evt.Type)
        {
            case ProtocolEvent.Connected:
                callbacks.OnPeerEvent(player, new(PeerEvent.Connected));
                break;
            case ProtocolEvent.Synchronizing:
                callbacks.OnPeerEvent(player, new(PeerEvent.Synchronizing)
                {
                    Synchronizing = new(evt.Synchronizing.CurrentStep, evt.Synchronizing.TotalSteps),
                });
                break;
            case ProtocolEvent.Synchronized:
                callbacks.OnPeerEvent(player, new(PeerEvent.Synchronized)
                {
                    Synchronized = new(evt.Synchronized.Ping),
                });
                callbacks.OnSessionStart();
                isSynchronizing = false;
                host.Start();
                break;
            case ProtocolEvent.SyncFailure:
                callbacks.OnPeerEvent(player, new(PeerEvent.SynchronizationFailure));
                Close();
                break;
            case ProtocolEvent.NetworkInterrupted:
                callbacks.OnPeerEvent(player, new(PeerEvent.ConnectionInterrupted)
                {
                    ConnectionInterrupted = new(evt.NetworkInterrupted.DisconnectTimeout),
                });
                break;
            case ProtocolEvent.NetworkResumed:
                callbacks.OnPeerEvent(player, new(PeerEvent.ConnectionResumed));
                break;
            case ProtocolEvent.Disconnected:
                callbacks.OnPeerEvent(player, new(PeerEvent.Disconnected));
                break;
            default:
                logger.Write(LogLevel.Warning, $"Unknown protocol event {evt} from {player}");
                break;
        }
    }

    public ResultCode SynchronizeInputs()
    {
        if (isSynchronizing)
            return ResultCode.NotSynchronized;
        ref var input = ref inputs[CurrentFrame.Number % inputs.Length];
        if (input.Data.Count is 0 && CurrentFrame == Frame.Zero)
            return ResultCode.NotSynchronized;
        if (input.Frame < CurrentFrame)
        {
            // Haven't received the input from the host yet.  Wait
            return ResultCode.PredictionThreshold;
        }

        if (input.Frame > CurrentFrame)
        {
            // The host is way way way far ahead of the spectator.  How'd this
            // happen?  Anyway, the input we need is gone forever.
            return ResultCode.InputDropped;
        }

        ThrowIf.Assert(input.Data.Count > 0);
        NumberOfPlayers = input.Data.Count;

        if (syncInputBuffer.Length != NumberOfPlayers)
        {
            Array.Resize(ref syncInputBuffer, NumberOfPlayers);
            Array.Resize(ref inputBuffer, syncInputBuffer.Length);
        }

        for (var i = 0; i < NumberOfPlayers; i++)
        {
            syncInputBuffer[i] = new(input.Data.Inputs[i], false);
            inputBuffer[i] = input.Data.Inputs[i];
        }

        random.UpdateSeed(CurrentFrame, inputBuffer, extraSeedState);
        return ResultCode.Ok;
    }

    uint extraSeedState;
    public void SetRandomSeed(uint seed, uint extraState = 0) => extraSeedState = unchecked(seed + extraState);

    void SaveCurrentFrame()
    {
        ref var nextState = ref stateStore.Next();

        BinaryBufferWriter writer = new(nextState.GameState, endianness);
        callbacks.SaveState(CurrentFrame, in writer);
        nextState.Frame = CurrentFrame;
        nextState.Checksum = checksumProvider.Compute(nextState.GameState.WrittenSpan);

        stateStore.Advance();
        logger.Write(LogLevel.Trace, $"spectator: saved frame {nextState.Frame} (checksum: {nextState.Checksum:x8}).");
    }

    public bool LoadFrame(Frame frame)
    {
        frame = Frame.Max(in frame, in Frame.Zero);

        if (frame.Number == CurrentFrame.Number)
        {
            logger.Write(LogLevel.Trace, "Skipping NOP.");
            return true;
        }

        if (!stateStore.TryLoad(in frame, out var savedFrame))
            return false;

        logger.Write(LogLevel.Trace,
            $"Loading replay frame {savedFrame.Frame} (checksum: {savedFrame.Checksum:x8})");

        var offset = 0;
        BinaryBufferReader reader = new(savedFrame.GameState.WrittenSpan, ref offset, endianness);
        callbacks.LoadState(in frame, in reader);
        CurrentFrame = savedFrame.Frame;
        return true;
    }

    bool IProtocolInputEventPublisher<ConfirmedInputs<TInput>>.Publish(in GameInputEvent<ConfirmedInputs<TInput>> evt)
    {
        lastReceivedInputTime = Stopwatch.GetTimestamp();
        var (_, input) = evt;
        inputs[input.Frame.Number % inputs.Length] = input;
        host.SetLocalFrameNumber(input.Frame, FixedFrameRate);
        return host.SendInputAck();
    }
}<|MERGE_RESOLUTION|>--- conflicted
+++ resolved
@@ -58,12 +58,9 @@
         ArgumentNullException.ThrowIfNull(services);
         ArgumentNullException.ThrowIfNull(options);
         ArgumentNullException.ThrowIfNull(spectatorOptions);
-<<<<<<< HEAD
-=======
         ArgumentNullException.ThrowIfNull(spectatorOptions.HostAddress);
         ArgumentOutOfRangeException.ThrowIfNegativeOrZero(options.LocalPort);
         ArgumentOutOfRangeException.ThrowIfNegativeOrZero(options.FrameRate);
->>>>>>> d55b052d
 
         this.options = options;
         FixedFrameRate = this.options.FrameRate;
@@ -215,7 +212,6 @@
 
     public void Start(CancellationToken stoppingToken = default)
     {
-<<<<<<< HEAD
         if (ISteamNetworkingUtils.User == null)
             throw new InvalidOperationException("ISteamNetworkingUtils.User is null. Call SteamAPI.Init() or SteamAPI.InitEx() beforehand.");
         if (ISteamNetworkingMessages.User == null)
@@ -249,12 +245,8 @@
         };
         ISteamNetworkingUtils.User.SetGlobalCallback_MessagesSessionRequest(steamNetMsgsSessionRequest);
 
-        backgroundJobTask = backgroundJobManager.Start(stoppingToken);
+        backgroundJobTask = backgroundJobManager.Start(options.UseBackgroundThread, stoppingToken);
         logger.Write(LogLevel.Information, $"Spectating started on host {hostEndpoint.ToString()}");
-=======
-        backgroundJobTask = backgroundJobManager.Start(options.UseBackgroundThread, stoppingToken);
-        logger.Write(LogLevel.Information, $"Spectating started on host {hostEndpoint}");
->>>>>>> d55b052d
     }
 
     public async Task WaitToStop(CancellationToken stoppingToken = default)
