using System.Diagnostics;
using System.Diagnostics.CodeAnalysis;
using System.Runtime.CompilerServices;
using System.Runtime.InteropServices;
using Backdash.Core;
using Backdash.Network;
using Backdash.Network.Client;
using Backdash.Network.Messages;
using Backdash.Network.Protocol;
using Backdash.Network.Protocol.Comm;
using Backdash.Options;
using Backdash.Serialization;
using Backdash.Synchronizing.Input;
using Backdash.Synchronizing.Input.Confirmed;
using Backdash.Synchronizing.Random;
using Backdash.Synchronizing.State;
using GnsSharp;

namespace Backdash.Backends;

sealed class RemoteSession<TInput> : INetcodeSession<TInput>, IProtocolNetworkEventHandler
    where TInput : unmanaged
{
    readonly NetcodeOptions options;
    readonly Logger logger;
    readonly IProtocolPeerClient udp;
    readonly Synchronizer<TInput> synchronizer;
    readonly IBackgroundJobManager backgroundJobManager;
    readonly PeerConnectionFactory peerConnectionFactory;
    readonly IDeterministicRandom<TInput> random;

    readonly ConnectionsState localConnections;
    readonly List<PeerConnection<ConfirmedInputs<TInput>>> spectators;
    readonly List<PeerConnection<TInput>?> endpoints;
    readonly PeerObserverGroup<ProtocolMessage> peerObservers;
    readonly HashSet<PlayerHandle> addedPlayers = [];
    readonly HashSet<PlayerHandle> addedSpectators = [];
    readonly ProtocolInputEventQueue<TInput> peerInputEventQueue;
    readonly IProtocolInputEventPublisher<ConfirmedInputs<TInput>> peerCombinedInputsEventPublisher;

    readonly IBinarySerializer<TInput> inputSerializer;
    readonly IBinarySerializer<ConfirmedInputs<TInput>> inputGroupSerializer;
    readonly EqualityComparer<TInput> inputComparer;
    readonly EqualityComparer<ConfirmedInputs<TInput>> inputGroupComparer;
    readonly IInputListener<TInput>? inputListener;

    FnSteamNetworkingMessagesSessionRequest? steamNetMsgsSessionRequest;

    bool isSynchronizing = true;
    int nextRecommendedInterval;
    Frame nextSpectatorFrame = Frame.Zero;
    Frame nextListenerFrame = Frame.Zero;
    INetcodeSessionHandler callbacks;
    SynchronizedInput<TInput>[] syncInputBuffer = [];
    TInput[] inputBuffer = [];
    Task backgroundJobTask = Task.CompletedTask;
    readonly ushort syncNumber;
    bool started;
    bool disposed;
    bool closed;

    public int FixedFrameRate { get; }

    public RemoteSession(
        NetcodeOptions options,
        SessionServices<TInput> services
    )
    {
        ArgumentNullException.ThrowIfNull(services);
        ArgumentNullException.ThrowIfNull(options);
<<<<<<< HEAD
        ArgumentOutOfRangeException.ThrowIfNegativeOrZero(options.FramesPerSecond);
=======
        ArgumentOutOfRangeException.ThrowIfNegativeOrZero(options.LocalPort);
        ArgumentOutOfRangeException.ThrowIfNegativeOrZero(options.FrameRate);
>>>>>>> d55b052d

        this.options = options;
        FixedFrameRate = this.options.FrameRate;
        inputSerializer = services.InputSerializer;
        backgroundJobManager = services.JobManager;
        logger = services.Logger;
        inputListener = services.InputListener;
        random = services.DeterministicRandom;
        inputComparer = services.InputComparer;

        inputGroupComparer = ConfirmedInputComparer<TInput>.Create(services.InputComparer);
        syncNumber = services.Random.MagicNumber();
        peerInputEventQueue = new();
        peerCombinedInputsEventPublisher = new ProtocolCombinedInputsEventPublisher<TInput>(peerInputEventQueue);
        inputGroupSerializer = new ConfirmedInputsSerializer<TInput>(inputSerializer);
        localConnections = new(Max.NumberOfPlayers);
        endpoints = new(Max.NumberOfPlayers);
        spectators = [];
        peerObservers = new();
        callbacks = services.SessionHandler;

        synchronizer = new(
            this.options,
            logger,
            addedPlayers,
            services.StateStore,
            services.ChecksumProvider,
            localConnections,
            inputComparer
        )
        {
            Callbacks = callbacks,
        };

        udp = services.ProtocolClientFactory.CreateProtocolClient(options.LocalPort, peerObservers);

        peerConnectionFactory = new(
            this,
            services.Random,
            logger,
            udp,
            this.options.Protocol,
            this.options.TimeSync,
            services.StateStore
        );

        backgroundJobManager.Register(udp);
    }

    public void Dispose()
    {
        if (disposed) return;
        disposed = true;
        Close();
        udp.Dispose();
        logger.Dispose();
        backgroundJobManager.Dispose();
        inputListener?.Dispose();
    }

    public void Close()
    {
        if (closed) return;
        closed = true;

        logger.Write(LogLevel.Information, "Shutting down connections");


        // Remove message session request callback
        if (steamNetMsgsSessionRequest != null)
        {
            unsafe
            {
                delegate* unmanaged[Cdecl]<SteamNetworkingMessagesSessionRequest_t*, void> nullCallback = null;
                ISteamNetworkingUtils.User!.SetGlobalCallback_MessagesSessionRequest(nullCallback);
            }

            steamNetMsgsSessionRequest = null;
        }

        foreach (var endpoint in endpoints)
        {
            if (endpoint != null)
            {
                // Close underlying Steam Networking Messages session
                ISteamNetworkingMessages.User?.CloseSessionWithUser(endpoint.Address.EndPoint.Identity);

                endpoint.Dispose();
            }
        }

        foreach (var spectator in spectators)
        {
            if (spectator != null)
            {
                // Close underlying Steam Networking Messages session
                ISteamNetworkingMessages.User?.CloseSessionWithUser(spectator.Address.EndPoint.Identity);

                spectator.Dispose();
            }
        }

        callbacks.OnSessionClose();
        inputListener?.OnSessionClose();
    }

    public INetcodeRandom Random => random;
    public Frame CurrentFrame => synchronizer.CurrentFrame;
    public FrameSpan RollbackFrames => synchronizer.RollbackFrames;
    public FrameSpan FramesBehind => synchronizer.FramesBehind;
    public SavedFrame GetCurrentSavedFrame() => synchronizer.GetLastSavedFrame();
    public int NumberOfPlayers => addedPlayers.Count;
    public int NumberOfSpectators => addedSpectators.Count;

    public int LocalPort => udp.BindPort;

    public SessionMode Mode => SessionMode.Remote;

    public IReadOnlySet<PlayerHandle> GetPlayers() => addedPlayers;
    public IReadOnlySet<PlayerHandle> GetSpectators() => addedSpectators;

    public bool TryGetPlayer(PlayerType playerType, out PlayerHandle player)
    {
        foreach (var p in addedPlayers)
        {
            if (p.Type != playerType) continue;
            player = p;
            return true;
        }

        player = default;
        return false;
    }

    public void Start(CancellationToken stoppingToken = default)
    {
        if (started) return;
        started = true;

        if (ISteamNetworkingUtils.User == null)
            throw new InvalidOperationException("ISteamNetworkingUtils.User is null. Call SteamAPI.Init() or SteamAPI.InitEx() beforehand.");
        if (ISteamNetworkingMessages.User == null)
            throw new InvalidOperationException("ISteamNetworkingMessages.User is null. Call SteamAPI.Init() or SteamAPI.InitEx() beforehand.");

        // Check if there's already a MessagesSessionRequest callback registered.
        // In that case, you shouldn't overwrite it.
        unsafe
        {
            IntPtr callbackPtr;
#if BACKDASH_STEAMWORKS_64
            ulong callbackPtrSize = (ulong)sizeof(IntPtr);
#elif BACKDASH_STEAMWORKS_32
            uint callbackPtrSize = (uint)sizeof(IntPtr);
#endif
            Span<byte> callbackPtrSpan = new Span<byte>(&callbackPtr, (int)callbackPtrSize);

            var getConfigResult = ISteamNetworkingUtils.User.GetConfigValue(ESteamNetworkingConfigValue.Callback_MessagesSessionRequest, ESteamNetworkingConfigScope.Global, IntPtr.Zero, callbackPtrSpan, ref callbackPtrSize);
            Debug.Assert(getConfigResult == ESteamNetworkingGetConfigValueResult.OK || getConfigResult == ESteamNetworkingGetConfigValueResult.OKInherited, $"GetConfigValue failed with {getConfigResult}");

            if (callbackPtr != IntPtr.Zero)
                throw new InvalidOperationException("There was already MessagesSessionRequest callback registered.");
        }

        // Register MessageSessionRequest callback for this session.
        steamNetMsgsSessionRequest = (ref SteamNetworkingMessagesSessionRequest_t req) =>
        {
            // Accept the messages session if it's one of the endpoints
            foreach (var endpoint in endpoints)
            {
                if (endpoint != null && req.IdentityRemote == endpoint.Address.EndPoint.Identity)
                {
                    ISteamNetworkingMessages.User.AcceptSessionWithUser(req.IdentityRemote);
                    return;
                }
            }

            // Accept the messages session if it's one of the spectators
            foreach (var spectator in spectators)
            {
                if (spectator != null && req.IdentityRemote == spectator.Address.EndPoint.Identity)
                {
                    ISteamNetworkingMessages.User.AcceptSessionWithUser(req.IdentityRemote);
                    return;
                }
            }
        };
        ISteamNetworkingUtils.User.SetGlobalCallback_MessagesSessionRequest(steamNetMsgsSessionRequest);

        inputListener?.OnSessionStart(in inputSerializer);
        backgroundJobTask = backgroundJobManager.Start(options.UseBackgroundThread, stoppingToken);
    }

    public Task WaitToStop(CancellationToken stoppingToken = default)
    {
        if (!backgroundJobManager.IsRunning)
            return Task.CompletedTask;

        backgroundJobManager.Stop(TimeSpan.Zero);
        return backgroundJobTask.WaitAsync(stoppingToken);
    }


    public void BeginFrame()
    {
        if (!isSynchronizing)
            logger.Write(LogLevel.Trace, $"[Begin Frame {synchronizer.CurrentFrame}]");

        DoSync();
    }

    ///  <inheritdoc />
    public ResultCode AddLocalPlayer(out PlayerHandle handle)
    {
        handle = default;

        if (addedPlayers.Count >= Max.NumberOfPlayers)
            return ResultCode.TooManyPlayers;

        PlayerHandle playerHandle = new(PlayerType.Local, addedPlayers.Count);
        if (!addedPlayers.Add(playerHandle))
            return ResultCode.DuplicatedPlayer;

        handle = playerHandle;
        endpoints.Add(null);

        IncrementInputBufferSize();
        synchronizer.AddQueue(handle);

        return ResultCode.Ok;
    }

    ///  <inheritdoc />
    public ResultCode AddRemotePlayer(SteamEndPoint endpoint, out PlayerHandle handle)
    {
        ArgumentNullException.ThrowIfNull(endpoint);
        handle = default;

        if (addedPlayers.Count >= Max.NumberOfPlayers)
            return ResultCode.TooManyPlayers;

        PlayerHandle playerHandle = new(PlayerType.Remote, addedPlayers.Count);
        if (!addedPlayers.Add(playerHandle))
            return ResultCode.DuplicatedPlayer;

        handle = playerHandle;

        var protocol = peerConnectionFactory.Create(
            new(handle, endpoint, localConnections, syncNumber),
            inputSerializer, peerInputEventQueue, inputComparer
        );

        peerObservers.Add(protocol.GetUdpObserver());
        endpoints.Add(protocol);
        IncrementInputBufferSize();
        synchronizer.AddQueue(handle);
        logger.Write(LogLevel.Information, $"Adding {handle} at {endpoint.ToString()}");
        protocol.Synchronize();
        isSynchronizing = true;
        return ResultCode.Ok;
    }

    ///  <inheritdoc />
    public ResultCode AddSpectator(SteamEndPoint endpoint, out PlayerHandle handle)
    {
        ArgumentNullException.ThrowIfNull(endpoint);
        handle = default;

        if (spectators.Count >= Max.NumberOfSpectators)
            return ResultCode.TooManySpectators;

        // Currently, we can only add spectators before the game starts.
        if (!isSynchronizing)
            return ResultCode.AlreadySynchronized;

        var queue = spectators.Count;
        PlayerHandle spectatorHandle = new(PlayerType.Spectator, queue);
        if (!addedSpectators.Add(spectatorHandle))
            return ResultCode.DuplicatedPlayer;

        handle = spectatorHandle;
        var protocol = peerConnectionFactory.Create(
            new(spectatorHandle, endpoint, localConnections, syncNumber),
            inputGroupSerializer,
            peerCombinedInputsEventPublisher,
            inputGroupComparer
        );
        peerObservers.Add(protocol.GetUdpObserver());
        spectators.Add(protocol);
        logger.Write(LogLevel.Information, $"Adding {handle} at {endpoint.ToString()}");
        protocol.Synchronize();

        return ResultCode.Ok;
    }

    public ResultCode AddLocalInput(in PlayerHandle player, in TInput localInput)
    {
        GameInput<TInput> input = new()
        {
            Data = localInput,
        };
        if (isSynchronizing)
            return ResultCode.NotSynchronized;

        if (player.Type is not PlayerType.Local)
            return ResultCode.InvalidPlayerHandle;

        if (!IsPlayerKnown(in player))
            return ResultCode.PlayerOutOfRange;

        if (synchronizer.InRollback)
            return ResultCode.InRollback;

        if (!synchronizer.AddLocalInput(in player, ref input))
            return ResultCode.PredictionThreshold;

        // Update the local connect status state to indicate that we've got a confirmed local frame for this player.
        // This must come first so it gets incorporated into the next packet we send.
        if (input.Frame.IsNull)
            return ResultCode.Ok;

        logger.Write(LogLevel.Trace,
            $"setting local connect status for local queue {player.QueueIndex} to {input.Frame}");
        localConnections[player].LastFrame = input.Frame;

        // Send the input to all the remote players.
        var sent = true;
        var eps = CollectionsMarshal.AsSpan(endpoints);
        ref var currEp = ref MemoryMarshal.GetReference(eps);
        ref var limitEp = ref Unsafe.Add(ref currEp, eps.Length);

        while (Unsafe.IsAddressLessThan(ref currEp, ref limitEp))
        {
            if (currEp is not null)
            {
                var result = currEp.SendInput(in input);

                if (result is not SendInputResult.Ok)
                {
                    sent = false;
                    logger.Write(LogLevel.Warning,
                        $"Unable to send input to queue {currEp.Player.QueueIndex}, {result}");
                }
            }

            currEp = ref Unsafe.Add(ref currEp, 1)!;
        }

        if (!sent)
            return ResultCode.InputDropped;

        return ResultCode.Ok;
    }

    public bool GetNetworkStatus(in PlayerHandle player, ref PeerNetworkStats info)
    {
        if (!IsPlayerKnown(in player)) return false;
        if (isSynchronizing) return false;
        endpoints[player.QueueIndex]?.GetNetworkStats(ref info);
        return true;
    }

    [MemberNotNull(nameof(callbacks))]
    public void SetHandler(INetcodeSessionHandler handler)
    {
        ArgumentNullException.ThrowIfNull(handler);
        callbacks = handler;
        synchronizer.Callbacks = handler;
    }

    public void SetFrameDelay(PlayerHandle player, int delayInFrames)
    {
        ThrowIf.ArgumentOutOfBounds(player.QueueIndex, 0, addedPlayers.Count);
        ArgumentOutOfRangeException.ThrowIfNegative(delayInFrames);
        synchronizer.SetFrameDelay(player, delayInFrames);
    }

    public bool LoadFrame(Frame frame)
    {
        frame = Frame.Max(in frame, in Frame.Zero);
        return synchronizer.TryLoadFrame(in frame);
    }

    public PlayerConnectionStatus GetPlayerStatus(in PlayerHandle player)
    {
        if (!IsPlayerKnown(in player)) return PlayerConnectionStatus.Unknown;
        if (player.IsLocal()) return PlayerConnectionStatus.Local;
        if (player.IsSpectator()) return spectators[player.QueueIndex].Status.ToPlayerStatus();
        var endpoint = endpoints[player.QueueIndex];
        if (endpoint?.IsRunning == true)
            return localConnections.IsConnected(in player)
                ? PlayerConnectionStatus.Connected
                : PlayerConnectionStatus.Disconnected;
        return endpoint?.Status.ToPlayerStatus() ?? PlayerConnectionStatus.Unknown;
    }

    public void DisconnectPlayer(in PlayerHandle player)
    {
        if (!IsPlayerKnown(in player)) return;
        if (localConnections[player].Disconnected) return;
        if (player.Type is not PlayerType.Remote) return;
        if (endpoints[player.QueueIndex] is null)
        {
            var currentFrame = synchronizer.CurrentFrame;
            logger.Write(LogLevel.Information,
                $"Disconnecting {player} at frame {localConnections[player].LastFrame} by user request.");
            for (int i = 0; i < endpoints.Count; i++)
                if (endpoints[i] is not null)
                    DisconnectPlayerQueue(new(PlayerType.Remote, i), currentFrame);
        }
        else
        {
            logger.Write(LogLevel.Information,
                $"Disconnecting {player} at frame {localConnections[player].LastFrame} by user request.");
            DisconnectPlayerQueue(player, localConnections[player].LastFrame);
        }
    }

    public ref readonly SynchronizedInput<TInput> GetInput(in PlayerHandle player) =>
        ref syncInputBuffer[player.QueueIndex];

    public ref readonly SynchronizedInput<TInput> GetInput(int index) =>
        ref syncInputBuffer[index];

    public ReadOnlySpan<SynchronizedInput<TInput>> CurrentSynchronizedInputs => syncInputBuffer;

    public ReadOnlySpan<TInput> CurrentInputs => inputBuffer;

    public void AdvanceFrame()
    {
        logger.Write(LogLevel.Trace, $"[End Frame {synchronizer.CurrentFrame}]");
        synchronizer.IncrementFrame();
    }

    public ResultCode SynchronizeInputs()
    {
        if (isSynchronizing)
            return ResultCode.NotSynchronized;
        synchronizer.SynchronizeInputs(syncInputBuffer, inputBuffer);
        random.UpdateSeed(CurrentFrame, inputBuffer, extraSeedState);
        return ResultCode.Ok;
    }

    uint extraSeedState;
    public void SetRandomSeed(uint seed, uint extraState = 0) => extraSeedState = unchecked(seed + extraState);

    bool IsPlayerKnown(in PlayerHandle player) =>
        player.QueueIndex >= 0
        && player.QueueIndex <
        player.Type switch
        {
            PlayerType.Remote => endpoints.Count,
            PlayerType.Spectator => spectators.Count,
            _ => int.MaxValue,
        };

    void IncrementInputBufferSize()
    {
        Array.Resize(ref syncInputBuffer, syncInputBuffer.Length + 1);
        Array.Resize(ref inputBuffer, syncInputBuffer.Length);
    }

    void CheckInitialSync()
    {
        if (!isSynchronizing) return;

        // Check to see if everyone is now synchronized.  If so,
        // go ahead and tell the client that we're ok to accept input.
        var endpointsSpan = CollectionsMarshal.AsSpan(endpoints);

        for (var i = 0; i < endpointsSpan.Length; i++)
            if (endpointsSpan[i] is { IsRunning: false } ep && localConnections.IsConnected(ep.Player))
                return;

        var spectatorsSpan = CollectionsMarshal.AsSpan(spectators);
        for (var i = 0; i < spectatorsSpan.Length; i++)
            if (spectatorsSpan[i] is { IsRunning: false, Status: not ProtocolStatus.Disconnected })
                return;

        for (var i = 0; i < endpointsSpan.Length; i++) endpointsSpan[i]?.Start();
        for (var i = 0; i < spectatorsSpan.Length; i++) spectatorsSpan[i].Start();

        isSynchronizing = false;
        callbacks.OnSessionStart();
    }

    void ConsumeProtocolInputEvents()
    {
        while (peerInputEventQueue.TryConsume(out var gameInputEvent))
        {
            var (player, eventInput) = gameInputEvent;
            if (!player.IsRemote())
            {
                logger.Write(LogLevel.Warning, $"non-remote input received from {player}");
                continue;
            }

            if (localConnections[player].Disconnected)
                continue;

            var currentRemoteFrame = localConnections[player].LastFrame;
            var newRemoteFrame = eventInput.Frame;

            ThrowIf.Assert(currentRemoteFrame.IsNull || newRemoteFrame == currentRemoteFrame.Next());
            synchronizer.AddRemoteInput(in player, eventInput);
            // Notify the other endpoints which frame we received from a peer
            logger.Write(LogLevel.Trace, $"setting remote connect status frame {player} to {eventInput.Frame}");
            localConnections[player].LastFrame = eventInput.Frame;
        }
    }

    [MethodImpl(MethodImplOptions.AggressiveInlining)]
    Span<PeerConnection<TInput>?> UpdateEndpoints()
    {
        var span = CollectionsMarshal.AsSpan(endpoints);
        ref var curr = ref MemoryMarshal.GetReference(span);
        ref var limit = ref Unsafe.Add(ref curr, span.Length);
        while (Unsafe.IsAddressLessThan(ref curr, ref limit))
        {
            curr?.Update();
            curr = ref Unsafe.Add(ref curr, 1)!;
        }

        return span;
    }

    [MethodImpl(MethodImplOptions.AggressiveInlining)]
    Span<PeerConnection<ConfirmedInputs<TInput>>> UpdateSpectators()
    {
        var span = CollectionsMarshal.AsSpan(spectators);
        ref var curr = ref MemoryMarshal.GetReference(span);
        ref var limit = ref Unsafe.Add(ref curr, span.Length);
        while (Unsafe.IsAddressLessThan(ref curr, ref limit))
        {
            curr.Update();
            curr = ref Unsafe.Add(ref curr, 1)!;
        }

        return span;
    }

    void DoSync()
    {
        backgroundJobManager.ThrowIfError();
        if (synchronizer.InRollback) return;
        ConsumeProtocolInputEvents();

        var eps = UpdateEndpoints();
        var specs = UpdateSpectators();

        if (isSynchronizing) return;

        synchronizer.CheckSimulation();

        // notify all of our endpoints of their local frame number for their next connection quality report
        int i;
        var currentFrame = synchronizer.CurrentFrame;
        for (i = 0; i < eps.Length; i++)
            eps[i]?.SetLocalFrameNumber(currentFrame, FixedFrameRate);

        var minConfirmedFrame = NumberOfPlayers <= 2 ? MinimumFrame2Players() : MinimumFrameNPlayers();
        ThrowIf.Assert(minConfirmedFrame != Frame.MaxValue);
        logger.Write(LogLevel.Trace, $"last confirmed frame in p2p backend is {minConfirmedFrame}");

        if (minConfirmedFrame >= Frame.Zero)
        {
            if (NumberOfSpectators > 0)
            {
                GameInput<ConfirmedInputs<TInput>> confirmed = new(nextSpectatorFrame);
                while (nextSpectatorFrame <= minConfirmedFrame)
                {
                    if (!synchronizer.GetConfirmedInputGroup(in nextSpectatorFrame, ref confirmed))
                        break;

                    logger.Write(LogLevel.Trace, $"pushing frame {nextSpectatorFrame} to spectators");
                    for (var s = 0; s < specs.Length; s++)
                        if (specs[s].IsRunning)
                            specs[s].SendInput(in confirmed);

                    nextSpectatorFrame++;
                }
            }

            if (inputListener is not null)
            {
                GameInput<ConfirmedInputs<TInput>> confirmed = new(nextListenerFrame);
                while (nextListenerFrame <= minConfirmedFrame)
                {
                    if (!synchronizer.GetConfirmedInputGroup(in nextListenerFrame, ref confirmed))
                        break;

                    logger.Write(LogLevel.Trace, $"pushing frame {nextListenerFrame} to listener");
                    var inputs = confirmed.Data.Inputs[..confirmed.Data.Count];
                    inputListener.OnConfirmed(in confirmed.Frame, inputs);

                    nextListenerFrame++;
                }
            }

            logger.Write(LogLevel.Trace, $"setting confirmed frame in sync to {minConfirmedFrame}");
            synchronizer.SetLastConfirmedFrame(minConfirmedFrame);
        }

        // send time sync notifications if now is the proper time
        if (currentFrame.Number <= nextRecommendedInterval)
            return;

        var interval = 0;
        for (i = 0; i < eps.Length; i++)
            if (eps[i] is { } endpoint)
                interval = Math.Max(interval, endpoint.GetRecommendFrameDelay());

        if (interval <= 0) return;
        callbacks.TimeSync(new(interval));
        nextRecommendedInterval = currentFrame.Number + options.RecommendationInterval;
    }

    void IProtocolNetworkEventHandler.OnNetworkEvent(in ProtocolEventInfo evt)
    {
        ref readonly var player = ref evt.Player;
        switch (evt.Type)
        {
            case ProtocolEvent.Connected:
                callbacks.OnPeerEvent(player, new(PeerEvent.Connected));
                break;
            case ProtocolEvent.Synchronizing:
                callbacks.OnPeerEvent(player, new(PeerEvent.Synchronizing)
                {
                    Synchronizing = new(evt.Synchronizing.CurrentStep, evt.Synchronizing.TotalSteps),
                });
                break;
            case ProtocolEvent.Synchronized:
                callbacks.OnPeerEvent(player, new(PeerEvent.Synchronized)
                {
                    Synchronized = new(evt.Synchronized.Ping),
                });
                CheckInitialSync();
                break;
            case ProtocolEvent.SyncFailure:
                if (player.IsSpectator())
                {
                    spectators[player.QueueIndex].Disconnect();
                    addedSpectators.Remove(player);
                    CheckInitialSync();
                }
                else
                    callbacks.OnPeerEvent(player, new(PeerEvent.SynchronizationFailure));

                break;
            case ProtocolEvent.NetworkInterrupted:
                callbacks.OnPeerEvent(player, new(PeerEvent.ConnectionInterrupted)
                {
                    ConnectionInterrupted = new(evt.NetworkInterrupted.DisconnectTimeout),
                });
                break;
            case ProtocolEvent.NetworkResumed:
                callbacks.OnPeerEvent(player, new(PeerEvent.ConnectionResumed));
                break;
            case ProtocolEvent.Disconnected:
                if (player.Type is PlayerType.Spectator)
                {
                    spectators[player.QueueIndex].Disconnect();
                    addedSpectators.Remove(player);
                }

                if (player.Type is PlayerType.Remote)
                    DisconnectPlayer(player);
                callbacks.OnPeerEvent(player, new(PeerEvent.Disconnected));
                break;
            default:
                logger.Write(LogLevel.Warning, $"Unknown protocol event {evt} from {player}");
                break;
        }
    }

    Frame MinimumFrame2Players()
    {
        // discard confirmed frames as appropriate
        Frame totalMinConfirmed = Frame.MaxValue;
        var eps = CollectionsMarshal.AsSpan(endpoints);
        for (var i = 0; i < eps.Length; i++)
        {
            var queueConnected = true;
            if (eps[i] is { IsRunning: true } endpoint)
                queueConnected = endpoint.GetPeerConnectStatus(i, out _);

            ref var localConn = ref localConnections[i];

            if (!localConn.Disconnected)
                totalMinConfirmed = Frame.Min(in localConnections[i].LastFrame, in totalMinConfirmed);

            logger.Write(LogLevel.Trace,
                $"Queue {i} => connected: {!localConn.Disconnected}; last received: {localConn.LastFrame}; min confirmed: {totalMinConfirmed}");

            if (!queueConnected && !localConn.Disconnected && eps[i] is { Player: var handler })
            {
                logger.Write(LogLevel.Information, $"disconnecting {i} by remote request");
                DisconnectPlayerQueue(in handler, in totalMinConfirmed);
            }

            logger.Write(LogLevel.Trace, $"Queue {i} => min confirmed = {totalMinConfirmed}");
        }

        return totalMinConfirmed;
    }

    Frame MinimumFrameNPlayers()
    {
        // discard confirmed frames as appropriate
        var totalMinConfirmed = Frame.MaxValue;
        var eps = CollectionsMarshal.AsSpan(endpoints);
        for (var queue = 0; queue < NumberOfPlayers; queue++)
        {
            var queueConnected = true;
            var queueMinConfirmed = Frame.MaxValue;
            logger.Write(LogLevel.Trace, $"considering queue {queue}");
            for (var i = 0; i < eps.Length; i++)
            {
                // we're going to do a lot of logic here in consideration of endpoint i.
                // keep accumulating the minimum confirmed point for all n*n packets and
                // throw away the rest.
                if (eps[i] is { IsRunning: true } endpoint)
                {
                    var connected = endpoint.GetPeerConnectStatus(queue, out var lastReceived);
                    queueConnected = queueConnected && connected;
                    queueMinConfirmed = Frame.Min(in lastReceived, in queueMinConfirmed);
                    logger.Write(LogLevel.Trace,
                        $"Queue {i} => connected: {connected}; last received: {lastReceived}; min confirmed: {queueMinConfirmed}");
                }
                else
                    logger.Write(LogLevel.Trace, $"Queue {i}: ignoring... not running.");
            }

            ref var localStatus = ref localConnections[queue];
            // merge in our local status only if we're still connected!
            if (!localStatus.Disconnected)
                queueMinConfirmed = Frame.Min(in localStatus.LastFrame, in queueMinConfirmed);
            logger.Write(LogLevel.Trace,
                $"[Endpoint {queue}]: connected = {!localStatus.Disconnected}; last received = {localStatus.LastFrame}, queue min confirmed = {queueMinConfirmed}");
            if (queueConnected)
                totalMinConfirmed = Frame.Min(in queueMinConfirmed, in totalMinConfirmed);
            else
            {
                // check to see if this disconnect notification is further back than we've been before.  If
                // so, we need to re-adjust.  This can happen when we detect our own disconnect at frame n
                // and later receive a disconnect notification for frame n-1.
                if ((!localStatus.Disconnected || localStatus.LastFrame > queueMinConfirmed)
                    && eps[queue] is { Player: var handle })
                {
                    logger.Write(LogLevel.Information, $"disconnecting queue {queue} by remote request");
                    DisconnectPlayerQueue(in handle, in queueMinConfirmed);
                }
            }

            logger.Write(LogLevel.Trace, $"[Endpoint {queue}] total min confirmed = {totalMinConfirmed}");
        }

        return totalMinConfirmed;
    }

    void DisconnectPlayerQueue(in PlayerHandle player, in Frame syncTo)
    {
        var frameCount = synchronizer.CurrentFrame;
        endpoints[player.QueueIndex]?.Disconnect();
        ref var connStatus = ref localConnections[player];
        logger.Write(LogLevel.Debug,
            $"Changing player {player} local connect status for last frame from {connStatus.LastFrame.Number} to {syncTo} on disconnect request (current: {frameCount})");
        connStatus.Disconnected = true;
        connStatus.LastFrame = syncTo;
        if (syncTo < frameCount && !syncTo.IsNull)
        {
            logger.Write(LogLevel.Information,
                $"adjusting simulation to account for the fact that {player} disconnected on frame {syncTo}");
            synchronizer.AdjustSimulation(in syncTo);
            logger.Write(LogLevel.Information, "finished adjusting simulation.");
        }

        callbacks.OnPeerEvent(player, new(PeerEvent.Disconnected));
        CheckInitialSync();
    }
}<|MERGE_RESOLUTION|>--- conflicted
+++ resolved
@@ -68,12 +68,7 @@
     {
         ArgumentNullException.ThrowIfNull(services);
         ArgumentNullException.ThrowIfNull(options);
-<<<<<<< HEAD
-        ArgumentOutOfRangeException.ThrowIfNegativeOrZero(options.FramesPerSecond);
-=======
-        ArgumentOutOfRangeException.ThrowIfNegativeOrZero(options.LocalPort);
         ArgumentOutOfRangeException.ThrowIfNegativeOrZero(options.FrameRate);
->>>>>>> d55b052d
 
         this.options = options;
         FixedFrameRate = this.options.FrameRate;
